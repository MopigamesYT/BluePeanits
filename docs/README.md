--- conflicted
+++ resolved
@@ -65,11 +65,7 @@
     Installation instructions for Blue Marble are below. Click the arrows to expand the instructions you want to see. Blue text is a link.
     <details>
       <summary>
-<<<<<<< HEAD
         <b>Install Chrome</b> <sup>(Click to Expand)</sup>
-=======
-        <b>Install Chrome (Computer)</b> <sup>(Click to Expand)</sup>
->>>>>>> b28d0d7a
       </summary>
       <a href="https://www.youtube.com/watch?v=gg5oiJcftEc" target="_blank" rel="noopener noreferrer"><img alt="Install Tutorial" src="https://img.shields.io/badge/Install_Tutorial-gray?style=flat&logo=YouTube&logoColor=white&logoSize=auto&labelColor=darkred"></a>
       <ol>
@@ -84,21 +80,7 @@
         <br>
         <img alt="Enable 'Developer Mode' and 'Allow user scripts'" src="https://github.com/SwingTheVine/Wplace-BlueMarble/blob/main/docs/assets/ComputerChromeInstall3.png"></li>
         <li>Enable "Allow user scripts."</li>
-<<<<<<< HEAD
         <li><strong>One-click install:</strong> Click this link to Install Blue Marble directly: <a href="https://github.com/SwingTheVine/Wplace-BlueMarble/releases/download/v0.76.0/BlueMarble.user.js" target="_blank" rel="noopener noreferrer"><strong>Install Blue Marble</strong></a>
-=======
-        <li>Download the <a href="https://github.com/SwingTheVine/Wplace-BlueMarble/releases" target="_blank" rel="noopener noreferrer">BlueMarble.user.js</a> file in the "assets" of the latest release.</li>
-        <li>Open the TamperMonkey Dashboard.
-        <br>
-        <img alt="Enter the TamperMonkey 'Dashboard'" src="https://github.com/SwingTheVine/Wplace-BlueMarble/blob/main/docs/assets/ComputerChromeInstall4.png"></li>
-        <li>Drag the <code>BlueMarble.user.js</code> file inside the dashboard of TamperMonkey.
-        <br>
-        <img alt="Drag the userscript into the dashboard" src="https://github.com/SwingTheVine/Wplace-BlueMarble/blob/main/docs/assets/ComputerChromeInstall5.png"></li>
-        <li>Click the "Install" button to install Blue Marble.
-        <br>
-        <img alt="Click the 'Install' button" src="https://github.com/SwingTheVine/Wplace-BlueMarble/blob/main/docs/assets/ComputerChromeInstall6.png"></li>
-        <li>Enable Blue Marble inside the TamperMonkey dashboard.
->>>>>>> b28d0d7a
         <br>
         TamperMonkey will automatically detect the userscript and prompt you to Install it.</li>
         <li>Refresh the <a href="https://wplace.live/" target="_blank" rel="noopener noreferrer">wplace.live</a> webpage.</li>
@@ -106,11 +88,7 @@
     </details>
     <details>
       <summary>
-<<<<<<< HEAD
         <b>Install Edge</b> <sup>(Click to Expand)</sup>
-=======
-        <b>Install Edge (Computer)</b> <sup>(Click to Expand)</sup>
->>>>>>> b28d0d7a
       </summary>
       <ol>
         <li>Install the <a href="https://microsoftedge.microsoft.com/addons/detail/iikmkjmpaadaobahmlepeloendndfphd" target="_blank" rel="noopener noreferrer">TamperMonkey</a> plugin for Microsoft Edge.
@@ -129,13 +107,8 @@
         <img alt="Enter the TamperMonkey 'Dashboard'" src="https://github.com/SwingTheVine/Wplace-BlueMarble/blob/main/docs/assets/ComputerEdgeInstall4.png"></li>
         <li>Drag the <code>BlueMarble.user.js</code> file inside the dashboard of TamperMonkey.
         <br>
-<<<<<<< HEAD
         <img alt="Drag the userscript into the dashboard" src="https://github.com/SwingTheVine/Wplace-BlueMarble/blob/main/docs/assets/ComputerChromeInstall5.png"></li>
         <li>Click the "Install" button to Install Blue Marble.
-=======
-        <img alt="Drag the userscript into the dashboard" src="https://github.com/SwingTheVine/Wplace-BlueMarble/blob/main/docs/assets/ComputerEdgeInstall5.png"></li>
-        <li>Click the "Install" button to install Blue Marble.
->>>>>>> b28d0d7a
         <br>
         <img alt="Click the 'Install' button" src="https://github.com/SwingTheVine/Wplace-BlueMarble/blob/main/docs/assets/ComputerChromeInstall6.png"></li>
         <li>Enable Blue Marble inside the TamperMonkey dashboard.
@@ -146,32 +119,13 @@
     </details>
     <details>
       <summary>
-<<<<<<< HEAD
         <b>Install FireFox</b> <sup>(Click to Expand)</sup>
-=======
-        <b>Install Firefox (Computer)</b> <sup>(Click to Expand)</sup>
->>>>>>> b28d0d7a
       </summary>
       <ol>
         <li>Install the <a href="https://addons.mozilla.org/en-US/firefox/addon/tampermonkey/" target="_blank" rel="noopener noreferrer">TamperMonkey</a> plugin for Firefox.
         <br>
-<<<<<<< HEAD
         <img alt="Click the 'Add to FireFox' button" src="https://github.com/SwingTheVine/Wplace-BlueMarble/blob/main/docs/assets/ComputerFireFoxInstall1.png"></li>
         <li><strong>One-click install:</strong> Click this link to Install Blue Marble directly: <a href="https://github.com/SwingTheVine/Wplace-BlueMarble/releases/download/v0.76.0/BlueMarble.user.js" target="_blank" rel="noopener noreferrer"><strong>Install Blue Marble</strong></a>
-=======
-        <img alt="Click the 'Add to Firefox' button" src="https://github.com/SwingTheVine/Wplace-BlueMarble/blob/main/docs/assets/ComputerFirefoxInstall1.png"></li>
-        <li>Download the <a href="https://github.com/SwingTheVine/Wplace-BlueMarble/releases" target="_blank" rel="noopener noreferrer">BlueMarble.user.js</a> file in the "assets" of the latest release.</li>
-        <li>Open the TamperMonkey Dashboard.
-        <br>
-        <img alt="Enter the TamperMonkey 'Dashboard'" src="https://github.com/SwingTheVine/Wplace-BlueMarble/blob/main/docs/assets/ComputerFirefoxInstall2.png"></li>
-        <li>Drag the <code>BlueMarble.user.js</code> file inside the dashboard of TamperMonkey.
-        <br>
-        <img alt="Drag the userscript into the dashboard" src="https://github.com/SwingTheVine/Wplace-BlueMarble/blob/main/docs/assets/ComputerFirefoxInstall3.png"></li>
-        <li>Click the "Install" button to install Blue Marble.
-        <br>
-        <img alt="Click the 'Install' button" src="https://github.com/SwingTheVine/Wplace-BlueMarble/blob/main/docs/assets/ComputerChromeInstall6.png"></li>
-        <li>Enable Blue Marble inside the TamperMonkey dashboard.
->>>>>>> b28d0d7a
         <br>
         TamperMonkey will automatically detect the userscript and prompt you to Install it.</li>
         <li>Refresh the <a href="https://wplace.live/" target="_blank" rel="noopener noreferrer">wplace.live</a> webpage.</li>
